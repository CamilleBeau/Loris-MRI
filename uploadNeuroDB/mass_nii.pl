--- conflicted
+++ resolved
@@ -190,12 +190,8 @@
 print "\n Finished mass_nii.pl execution\n" if $verbose;
 
 # Exit script
-<<<<<<< HEAD
 exit $NeuroDB::ExitCodes::SUCCESS;
-=======
-exit 0;
-
-1;
+
 
 __END__
 
@@ -217,5 +213,4 @@
 
 LORIS community <loris.info@mcin.ca> and McGill Centre for Integrative Neuroscience
 
-=cut
->>>>>>> 8e81afe2
+=cut